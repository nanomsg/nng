--- conflicted
+++ resolved
@@ -1,8 +1,7 @@
 #
-#   Copyright (c) 2012 Martin Sustrik  All rights reserved.
+#   Copyright (c) 2012-2013 Martin Sustrik  All rights reserved.
 #   Copyright (c) 2013 GoPivotal, Inc.  All rights reserved.
 #   Copyright (c) 2015-2016 Jack R. Dunaway. All rights reserved.
-#   Copyright 2016 Franklin "Snaipe" Mathieu <franklinmathieu@gmail.com>
 #   Copyright 2017 Garrett D'Amore <garrett@damore.org>
 #
 #   Permission is hereby granted, free of charge, to any person obtaining a copy
@@ -24,16 +23,10 @@
 #   IN THE SOFTWARE.
 #
 
-add_subdirectory (nng)
-
-<<<<<<< HEAD
-if (NNG_TESTS)
-	enable_testing()
-	set(all_tests, "")
-	add_subdirectory (tests)
-    add_subdirectory (perf)
-endif()
-=======
+set (NNG_SOURCES
+    nng.c
+    nng.h
+
     nng_compat.c
     nng_compat.h
 
@@ -212,5 +205,4 @@
     ARCHIVE DESTINATION ${CMAKE_INSTALL_LIBDIR}
     LIBRARY DESTINATION ${CMAKE_INSTALL_LIBDIR}
     RUNTIME DESTINATION ${CMAKE_INSTALL_BINDIR}
-)
->>>>>>> 82d17f63
+)