//
// Copyright 2021 Staysail Systems, Inc. <info@staysail.tech>
// Copyright 2018 Capitar IT Group BV <info@capitar.com>
// Copyright 2019 Devolutions <info@devolutions.net>
//
// This software is supplied under the terms of the MIT License, a
// copy of which should be located in the distribution where this
// file was obtained (LICENSE.txt).  A copy of the license may also be
// found online at https://opensource.org/licenses/MIT.
//

#include <stdio.h>
#include <stdlib.h>
#include <string.h>

#include "core/nng_impl.h"
#include "mqtt/mqtt.h"
<<<<<<< HEAD
#include "nng/protocol/mqtt/mqtt_parser.h"
=======
#include "nng/mqtt/mqtt_client.h"
>>>>>>> c287b158

// TCP transport.   Platform specific TCP operations must be
// supplied as well.

typedef struct mqtt_tcptran_pipe mqtt_tcptran_pipe;
typedef struct mqtt_tcptran_ep   mqtt_tcptran_ep;

#define NNI_NANO_MAX_HEADER_SIZE 5

// tcp_pipe is one end of a TCP connection.
struct mqtt_tcptran_pipe {
	nng_stream *     conn;
	nni_pipe *       npipe;
	uint16_t         peer;
	uint16_t         proto;
	size_t           rcvmax;
	bool             closed;
	nni_list_node    node;
	mqtt_tcptran_ep *ep;
	nni_atomic_flag  reaped;
	nni_reap_node    reap;
	uint8_t          txlen[sizeof(uint64_t)];
	uint8_t          rxlen[sizeof(uint64_t)]; // fixed header
	size_t           gottxhead;
	size_t           gotrxhead;
	size_t           wanttxhead;
	size_t           wantrxhead;
	nni_list         recvq;
	nni_list         sendq;
	nni_aio *        txaio;
	nni_aio *        rxaio;
	nni_aio *        rsaio;
	nni_aio *        qsaio;
	nni_aio *        rpaio;
	nni_aio *        negoaio;
	nni_msg *        rxmsg;
	nni_msg *        smsg;
	nni_mtx          mtx;
};

struct mqtt_tcptran_ep {
	nni_mtx              mtx;
	uint16_t             proto;
	size_t               rcvmax;
	bool                 fini;
	bool                 started;
	bool                 closed;
	nng_url *            url;
	const char *         host; // for dialers
	nng_sockaddr         src;
	int                  refcnt; // active pipes
	nni_aio *            useraio;
	nni_aio *            connaio;
	nni_aio *            timeaio;
	nni_list             busypipes; // busy pipes -- ones passed to socket
	nni_list             waitpipes; // pipes waiting to match to socket
	nni_list             negopipes; // pipes busy negotiating
	nni_reap_node        reap;
	nng_stream_dialer *  dialer;
	nng_stream_listener *listener;
	nni_dialer *         ndialer;
	void *               connmsg;
	nng_mqtt_cb *        usercb;

#ifdef NNG_ENABLE_STATS
	nni_stat_item st_rcv_max;
#endif
};

<<<<<<< HEAD
static void mqtt_tcptran_pipe_send_start(mqtt_tcptran_pipe *);
static void mqtt_tcptran_pipe_recv_start(mqtt_tcptran_pipe *);
static void mqtt_tcptran_pipe_send_cb(void *);
static void mqtt_tcptran_pipe_recv_cb(void *);
static void mqtt_tcptran_pipe_nego_cb(void *);
static void mqtt_tcptran_ep_fini(void *);
static void mqtt_tcptran_pipe_fini(void *);
=======
static void     mqtt_tcptran_pipe_send_start(mqtt_tcptran_pipe *);
static void     mqtt_tcptran_pipe_recv_start(mqtt_tcptran_pipe *);
static void     mqtt_tcptran_pipe_send_cb(void *);
static void     mqtt_tcptran_pipe_recv_cb(void *);
static void     mqtt_tcptran_pipe_nego_cb(void *);
static void     mqtt_tcptran_ep_fini(void *);
static void     mqtt_tcptran_pipe_fini(void *);
static uint16_t nni_msg_get_pub_pid(nni_msg *m);
>>>>>>> c287b158

static nni_reap_list tcptran_ep_reap_list = {
	.rl_offset = offsetof(mqtt_tcptran_ep, reap),
	.rl_func   = mqtt_tcptran_ep_fini,
};

static nni_reap_list tcptran_pipe_reap_list = {
	.rl_offset = offsetof(mqtt_tcptran_pipe, reap),
	.rl_func   = mqtt_tcptran_pipe_fini,
};

static void
mqtt_tcptran_init(void)
{
}

static void
mqtt_tcptran_fini(void)
{
}

<<<<<<< HEAD
=======
static uint16_t
nni_msg_get_pub_pid(nni_msg *m)
{
	uint16_t pid;
	uint8_t *pos, len;

	pos = nni_msg_body(m);
	NNI_GET16(pos, len);
	NNI_GET16(pos + len + 2, pid);
	return pid;
}

>>>>>>> c287b158
static void
mqtt_tcptran_pipe_close(void *arg)
{
	mqtt_tcptran_pipe *p = arg;

	nni_mtx_lock(&p->mtx);
	p->closed = true;
	nni_mtx_unlock(&p->mtx);

	nni_aio_close(p->rxaio);
	nni_aio_close(p->rsaio);
	nni_aio_close(p->qsaio);
	nni_aio_close(p->txaio);
	nni_aio_close(p->rpaio);
	nni_aio_close(p->negoaio);

	nng_stream_close(p->conn);
}

static void
mqtt_tcptran_pipe_stop(void *arg)
{
	mqtt_tcptran_pipe *p = arg;

	nni_aio_stop(p->rxaio);
	nni_aio_stop(p->rsaio);
	nni_aio_stop(p->qsaio);
	nni_aio_stop(p->rpaio);
	nni_aio_stop(p->txaio);
	nni_aio_stop(p->negoaio);
}

static int
mqtt_tcptran_pipe_init(void *arg, nni_pipe *npipe)
{
	mqtt_tcptran_pipe *p = arg;
	p->npipe             = npipe;

	return (0);
}

static void
mqtt_tcptran_pipe_fini(void *arg)
{
	mqtt_tcptran_pipe *p = arg;
	mqtt_tcptran_ep *  ep;

	mqtt_tcptran_pipe_stop(p);
	if ((ep = p->ep) != NULL) {
		nni_mtx_lock(&ep->mtx);
		nni_list_node_remove(&p->node);
		ep->refcnt--;
		if (ep->fini && (ep->refcnt == 0)) {
			nni_reap(&tcptran_ep_reap_list, ep);
		}
		nni_mtx_unlock(&ep->mtx);
	}

	if (ep && ep->usercb) {
		ep->usercb->on_disconnected(ep->usercb->disconn_arg, NULL);
	}

	nni_aio_free(p->rxaio);
	nni_aio_free(p->txaio);
	nni_aio_free(p->rsaio);
	nni_aio_free(p->qsaio);
	nni_aio_free(p->rpaio);
	nni_aio_free(p->negoaio);
	nng_stream_free(p->conn);
	nni_msg_free(p->rxmsg);
	nni_mtx_fini(&p->mtx);
	NNI_FREE_STRUCT(p);
}

static void
mqtt_tcptran_pipe_reap(mqtt_tcptran_pipe *p)
{
	if (!nni_atomic_flag_test_and_set(&p->reaped)) {
		if (p->conn != NULL) {
			nng_stream_close(p->conn);
		}
		nni_reap(&tcptran_pipe_reap_list, p);
	}
}

static int
mqtt_tcptran_pipe_alloc(mqtt_tcptran_pipe **pipep)
{
	mqtt_tcptran_pipe *p;
	int                rv;

	if ((p = NNI_ALLOC_STRUCT(p)) == NULL) {
		return (NNG_ENOMEM);
	}
	nni_mtx_init(&p->mtx);
	if (((rv = nni_aio_alloc(&p->txaio, mqtt_tcptran_pipe_send_cb, p)) !=
	        0) ||
	    ((rv = nni_aio_alloc(&p->rxaio, mqtt_tcptran_pipe_recv_cb, p)) !=
	        0) ||
	    ((rv = nni_aio_alloc(&p->rsaio, NULL, p)) != 0) ||
	    ((rv = nni_aio_alloc(&p->qsaio, NULL, p)) != 0) ||
	    ((rv = nni_aio_alloc(&p->rpaio, NULL, p)) != 0) ||
	    ((rv = nni_aio_alloc(&p->negoaio, mqtt_tcptran_pipe_nego_cb, p)) !=
	        0)) {
		mqtt_tcptran_pipe_fini(p);
		return (rv);
	}
	nni_aio_list_init(&p->recvq);
	nni_aio_list_init(&p->sendq);
	nni_atomic_flag_reset(&p->reaped);

	*pipep = p;

	return (0);
}

static void
mqtt_tcptran_ep_match(mqtt_tcptran_ep *ep)
{
	nni_aio *          aio;
	mqtt_tcptran_pipe *p;

	if (((aio = ep->useraio) == NULL) ||
	    ((p = nni_list_first(&ep->waitpipes)) == NULL)) {
		return;
	}
	nni_list_remove(&ep->waitpipes, p);
	nni_list_append(&ep->busypipes, p);
	ep->useraio = NULL;
	p->rcvmax   = ep->rcvmax;
	nni_aio_set_output(aio, 0, p);
	nni_aio_finish(aio, 0, 0);
}

static void
mqtt_tcptran_pipe_nego_cb(void *arg)
{
	mqtt_tcptran_pipe *p   = arg;
	mqtt_tcptran_ep *  ep  = p->ep;
	nni_aio *          aio = p->negoaio;
	nni_aio *          uaio;
	int                rv;
	uint8_t            pos = 0;
	int                var_int;
	nni_msg *          rmsg = p->rxmsg;

	nni_mtx_lock(&ep->mtx);

	if ((rv = nni_aio_result(aio)) != 0) {
		goto error;
	}
	// We start transmitting before we receive.
	if (p->gottxhead < p->wanttxhead) {
		p->gottxhead += nni_aio_count(aio);
	} else if (p->gotrxhead < p->wantrxhead) {
		p->gotrxhead += nni_aio_count(aio);
	}

	if (p->gottxhead < p->wanttxhead) {
		nni_iov iov;
		iov.iov_len = p->wanttxhead - p->gottxhead;
		iov.iov_buf = &p->txlen[p->gottxhead];
		// send it down...
		nni_aio_set_iov(aio, 1, &iov);
		nng_stream_send(p->conn, aio);
		nni_mtx_unlock(&ep->mtx);
		return;
	}

	// receving fixed header
	if (p->gotrxhead == 0 ||
	    (p->gotrxhead <= 5 && p->rxlen[p->gotrxhead - 1] > 0x7f &&
	        p->rxmsg == NULL)) {
		nni_iov iov;
		iov.iov_buf = &p->rxlen[p->gotrxhead];
		if (p->gotrxhead == 0) {
			iov.iov_len = p->wantrxhead - p->gotrxhead;
		} else {
			iov.iov_len = 1;
		}
		nni_aio_set_iov(aio, 1, &iov);
		nng_stream_recv(p->conn, aio);
		nni_mtx_unlock(&ep->mtx);
		return;
	}

	// finish recevied fixed header
	if (p->rxmsg == NULL) {
		if ((p->rxlen[0] & 0x20) != 0x20) {
			rv = NNG_EPROTO;
			goto error;
		}

		pos = 0;
		if ((rv = mqtt_get_remaining_length(p->rxlen, p->gotrxhead,
		         (uint32_t *) &var_int, &pos)) != 0) {
			goto error;
		}

		if ((rv = nni_mqtt_msg_alloc(&p->rxmsg, var_int)) != 0) {
			rv = NNG_ENOMEM;
			goto error;
		}

		nni_msg_header_append(p->rxmsg, p->rxlen, pos + 1);

		p->wantrxhead = var_int + 1 + pos;
		if ((rv = (p->wantrxhead <= 4) ? 0 : NNG_EPROTO) != 0) {
			// TODO BUG here
			goto error;
		}
	}
	// remaining length
	// TODO CPU Waste
	if (p->gotrxhead < p->wantrxhead) {
		nni_iov iov;
		iov.iov_len = p->wantrxhead - p->gotrxhead;
		iov.iov_buf = nni_msg_body(p->rxmsg);
		nni_aio_set_iov(aio, 1, &iov);
		nng_stream_recv(p->conn, aio);
		nni_mtx_unlock(&ep->mtx);
		return;
	}
	if (p->gotrxhead >= p->wantrxhead) {
		nni_mqtt_msg_decode(p->rxmsg);
		p->rxmsg = NULL;
	}

	// We are all ready now.  We put this in the wait list, and
	// then try to run the matcher.
	nni_list_remove(&ep->negopipes, p);
	nni_list_append(&ep->waitpipes, p);

	mqtt_tcptran_ep_match(ep);
	nni_mtx_unlock(&ep->mtx);

	// Run user callback
	if (ep->usercb != NULL) {
		ep->usercb->on_connected(ep->usercb->connect_arg, rmsg);
	}

	return;

error:
	nng_stream_close(p->conn);

	if (p->rxmsg != NULL) {
		nni_msg_free(p->rxmsg);
		p->rxmsg = NULL;
	}

	if ((uaio = ep->useraio) != NULL) {
		ep->useraio = NULL;
		nni_aio_finish_error(uaio, rv);
	}
	nni_mtx_unlock(&ep->mtx);
	mqtt_tcptran_pipe_reap(p);
}

static void
mqtt_tcptran_pipe_send_cb(void *arg)
{
	mqtt_tcptran_pipe *p = arg;
	int                rv;
	nni_aio *          aio;
	size_t             n;
	nni_msg *          msg;
	nni_aio *          txaio = p->txaio;

	nni_mtx_lock(&p->mtx);
	aio = nni_list_first(&p->sendq);

	if ((rv = nni_aio_result(txaio)) != 0) {
		nni_pipe_bump_error(p->npipe, rv);
		// Intentionally we do not queue up another transfer.
		// There's an excellent chance that the pipe is no longer
		// usable, with a partial transfer.
		// The protocol should see this error, and close the
		// pipe itself, we hope.
		nni_aio_list_remove(aio);
		nni_mtx_unlock(&p->mtx);
		nni_aio_finish_error(aio, rv);
		return;
	}

	n = nni_aio_count(txaio);
	nni_aio_iov_advance(txaio, n);
	if (nni_aio_iov_count(txaio) > 0) {
		nng_stream_send(p->conn, txaio);
		nni_mtx_unlock(&p->mtx);
		return;
	}

	nni_aio_list_remove(aio);
	mqtt_tcptran_pipe_send_start(p);

	msg = nni_aio_get_msg(aio);
	n   = nni_msg_len(msg);
	nni_pipe_bump_tx(p->npipe, n);
	nni_mtx_unlock(&p->mtx);

	nni_aio_set_msg(aio, NULL);
	nni_msg_free(msg);
	nni_aio_finish_sync(aio, 0, n);
}

static void
mqtt_tcptran_pipe_recv_cb(void *arg)
{
	nni_aio *          aio;
	nni_iov            iov;
	uint8_t            type, pos, flags;
	uint32_t           len = 0, rv;
	size_t             n;
	nni_msg *          msg;
	mqtt_tcptran_pipe *p     = arg;
	nni_aio *          rxaio = p->rxaio;

	nni_mtx_lock(&p->mtx);

	aio = nni_list_first(&p->recvq);

	if ((rv = nni_aio_result(rxaio)) != 0) {
		goto recv_error;
	}

	n = nni_aio_count(rxaio);
	p->gotrxhead += n;

	nni_aio_iov_advance(rxaio, n);

	rv = mqtt_get_remaining_length(p->rxlen, p->gotrxhead, &len, &pos);
	p->wantrxhead = len + 1 + pos;
	if (p->gotrxhead <= 5 && p->rxlen[p->gotrxhead - 1] > 0x7f) {
		if (p->gotrxhead == NNI_NANO_MAX_HEADER_SIZE) {
			rv = NNG_EMSGSIZE;
			goto recv_error;
		}
		// same packet, continue receving next byte of remaining length
		iov.iov_buf = &p->rxlen[p->gotrxhead];
		iov.iov_len = 1;
		nni_aio_set_iov(rxaio, 1, &iov);
		nng_stream_recv(p->conn, rxaio);
		nni_mtx_unlock(&p->mtx);
		return;
	}

	// fixed header finished
	if (NULL == p->rxmsg) {
		// Make sure the message payload is not too big.  If it is
		// the caller will shut down the pipe.
		// if ((len > p->rcvmax) && (p->rcvmax > 0)) {
		// 	rv = NNG_EMSGSIZE;
		// 	goto recv_error;
		// }

		if ((rv = nni_msg_alloc(&p->rxmsg, (size_t) len)) != 0) {
			goto recv_error;
		}

		// Submit the rest of the data for a read -- seperate Fixed
		// header with variable header and so on
		//  we want to read the entire message now.
		if (len != 0) {
			iov.iov_buf = nni_msg_body(p->rxmsg);
			iov.iov_len = (size_t) len;

			nni_aio_set_iov(rxaio, 1, &iov);
			// second recv action
			nng_stream_recv(p->conn, rxaio);
			nni_mtx_unlock(&p->mtx);
			return;
		}
	}

	// We read a message completely.  Let the user know the good news. use
	// as application message callback of users
	nni_aio_list_remove(aio);
	nni_msg_header_append(p->rxmsg, p->rxlen, pos + 1);
	msg      = p->rxmsg;
	p->rxmsg = NULL;
	n        = nni_msg_len(msg);
	type     = p->rxlen[0] & 0xf0;
	flags    = p->rxlen[0] & 0x0f;
	// set the payload pointer of msg according to packet_type
	if (type == 0x30) {
		uint8_t  qos_pac;
		uint16_t pid;

		qos_pac = nni_msg_get_pub_qos(msg);
		if (qos_pac > 0) {
			nng_aio_wait(p->rsaio);
			if (qos_pac == 1) {
				p->txlen[0] = 0X40;
			} else if (qos_pac == 2) {
				p->txlen[0] = 0X50;
			}
			p->txlen[1] = 0x02;
			pid         = nni_msg_get_pub_pid(msg);
			NNI_PUT16(p->txlen + 2, pid);
			iov.iov_len = 4;
			iov.iov_buf = &p->txlen;
			// send it down...
			nni_aio_set_iov(p->rsaio, 1, &iov);
			nng_stream_send(p->conn, p->rsaio);
		}
	} else if (type == 0x50) {
		nng_aio_wait(p->qsaio);
		p->txlen[0] = 0X62;
		p->txlen[1] = 0x02;
		memcpy(p->txlen + 2, nni_msg_body(msg), 2);
		iov.iov_len = 4;
		iov.iov_buf = &p->txlen;
		// send it down...
		nni_aio_set_iov(p->qsaio, 1, &iov);
		nng_stream_send(p->conn, p->qsaio);
	} else if (type == 0x60 && flags == 0x02) {
		nng_aio_wait(p->rpaio);
		p->txlen[0] = 0x70;
		p->txlen[1] = 0x02;
		memcpy(p->txlen + 2, nni_msg_body(msg), 2);
		iov.iov_len = 4;
		iov.iov_buf = &p->txlen;
		// send it down...
		nni_aio_set_iov(p->rpaio, 1, &iov);
		nng_stream_send(p->conn, p->rpaio);
	}

	// keep connection & Schedule next receive
	// nni_pipe_bump_rx(p->npipe, n);
	mqtt_tcptran_pipe_recv_start(p);

	nni_aio_set_msg(aio, msg);
	nni_mtx_unlock(&p->mtx);
	nni_aio_finish_sync(aio, 0, n);
	return;

recv_error:
	nni_aio_list_remove(aio);
	msg      = p->rxmsg;
	p->rxmsg = NULL;
	nni_pipe_bump_error(p->npipe, rv);
	nni_mtx_unlock(&p->mtx);

	nni_msg_free(msg);
	nni_aio_finish_error(aio, rv);
	return;
}

static void
mqtt_tcptran_pipe_send_cancel(nni_aio *aio, void *arg, int rv)
{
	mqtt_tcptran_pipe *p = arg;

	nni_mtx_lock(&p->mtx);
	if (!nni_aio_list_active(aio)) {
		nni_mtx_unlock(&p->mtx);
		return;
	}
	// If this is being sent, then cancel the pending transfer.
	// The callback on the txaio will cause the user aio to
	// be canceled too.
	if (nni_list_first(&p->sendq) == aio) {
		nni_aio_abort(p->txaio, rv);
		nni_mtx_unlock(&p->mtx);
		return;
	}
	nni_aio_list_remove(aio);
	nni_mtx_unlock(&p->mtx);

	nni_aio_finish_error(aio, rv);
}

static void
mqtt_tcptran_pipe_send_start(mqtt_tcptran_pipe *p)
{
	nni_aio *aio;
	nni_aio *txaio;
	nni_msg *msg;
	int      niov;
	nni_iov  iov[3];
	// uint64_t len;

	if (p->closed) {
		while ((aio = nni_list_first(&p->sendq)) != NULL) {
			nni_list_remove(&p->sendq, aio);
			nni_aio_finish_error(aio, NNG_ECLOSED);
		}
		return;
	}

	if ((aio = nni_list_first(&p->sendq)) == NULL) {
		return;
	}

	// This runs to send the message.
	msg = nni_aio_get_msg(aio);

	// len = nni_msg_len(msg) + nni_msg_header_len(msg);
	// NNI_PUT64(p->txlen, len);

	txaio = p->txaio;
	niov  = 0;

	if (nni_msg_header_len(msg) > 0) {
		iov[niov].iov_buf = nni_msg_header(msg);
		iov[niov].iov_len = nni_msg_header_len(msg);
		niov++;
	}
	if (nni_msg_len(msg) > 0) {
		iov[niov].iov_buf = nni_msg_body(msg);
		iov[niov].iov_len = nni_msg_len(msg);
		niov++;
	}
	nni_aio_set_iov(txaio, niov, iov);
	nng_stream_send(p->conn, txaio);
}

static void
mqtt_tcptran_pipe_send(void *arg, nni_aio *aio)
{
	mqtt_tcptran_pipe *p = arg;
	int                rv;

	if (nni_aio_begin(aio) != 0) {
		return;
	}
	nni_mtx_lock(&p->mtx);
	if ((rv = nni_aio_schedule(aio, mqtt_tcptran_pipe_send_cancel, p)) !=
	    0) {
		nni_mtx_unlock(&p->mtx);
		nni_aio_finish_error(aio, rv);
		return;
	}
	nni_list_append(&p->sendq, aio);
	if (nni_list_first(&p->sendq) == aio) {
		mqtt_tcptran_pipe_send_start(p);
	}
	nni_mtx_unlock(&p->mtx);
}

static void
mqtt_tcptran_pipe_recv_cancel(nni_aio *aio, void *arg, int rv)
{
	mqtt_tcptran_pipe *p = arg;

	nni_mtx_lock(&p->mtx);
	if (!nni_aio_list_active(aio)) {
		nni_mtx_unlock(&p->mtx);
		return;
	}
	// If receive in progress, then cancel the pending transfer.
	// The callback on the rxaio will cause the user aio to
	// be canceled too.
	if (nni_list_first(&p->recvq) == aio) {
		nni_aio_abort(p->rxaio, rv);
		nni_mtx_unlock(&p->mtx);
		return;
	}
	nni_aio_list_remove(aio);
	nni_mtx_unlock(&p->mtx);
	nni_aio_finish_error(aio, rv);
}

static void
mqtt_tcptran_pipe_recv_start(mqtt_tcptran_pipe *p)
{
	nni_aio *rxaio;
	nni_iov  iov;
	NNI_ASSERT(p->rxmsg == NULL);

	if (p->closed) {
		nni_aio *aio;
		while ((aio = nni_list_first(&p->recvq)) != NULL) {
			nni_list_remove(&p->recvq, aio);
			nni_aio_finish_error(aio, NNG_ECLOSED);
		}
		return;
	}
	if (nni_list_empty(&p->recvq)) {
		return;
	}

	// Schedule a read of the header.
	rxaio         = p->rxaio;
	p->gotrxhead  = 0;
	p->wantrxhead = 2;
	iov.iov_buf   = p->rxlen;
	iov.iov_len   = 2;
	nni_aio_set_iov(rxaio, 1, &iov);
	nng_stream_recv(p->conn, rxaio);
}

static void
mqtt_tcptran_pipe_recv(void *arg, nni_aio *aio)
{
	mqtt_tcptran_pipe *p = arg;
	int                rv;

	if (nni_aio_begin(aio) != 0) {
		return;
	}
	nni_mtx_lock(&p->mtx);
	if ((rv = nni_aio_schedule(aio, mqtt_tcptran_pipe_recv_cancel, p)) !=
	    0) {
		nni_mtx_unlock(&p->mtx);
		nni_aio_finish_error(aio, rv);
		return;
	}

	nni_list_append(&p->recvq, aio);
	if (nni_list_first(&p->recvq) == aio) {
		mqtt_tcptran_pipe_recv_start(p);
	}
	nni_mtx_unlock(&p->mtx);
}

static uint16_t
mqtt_tcptran_pipe_peer(void *arg)
{
	mqtt_tcptran_pipe *p = arg;

	return (p->peer);
}

static int
mqtt_tcptran_pipe_getopt(
    void *arg, const char *name, void *buf, size_t *szp, nni_type t)
{
	mqtt_tcptran_pipe *p = arg;
	return (nni_stream_get(p->conn, name, buf, szp, t));
}

static void
mqtt_tcptran_pipe_start(
    mqtt_tcptran_pipe *p, nng_stream *conn, mqtt_tcptran_ep *ep)
{
	nni_iov  iov[2];
	nni_msg *connmsg;
	int      rv, niov = 0;

	ep->refcnt++;

	p->conn  = conn;
	p->ep    = ep;
	p->proto = ep->proto;

	rv = nni_dialer_getopt(ep->ndialer, NNG_OPT_MQTT_CONNMSG, &connmsg,
	    NULL, NNI_TYPE_POINTER);
	if (!connmsg) {
		nni_list_append(&ep->waitpipes, p);
		mqtt_tcptran_ep_match(ep);
		return;
	}
	if ((rv = nng_mqtt_msg_encode(connmsg)) != 0) {
		nni_list_append(&ep->waitpipes, p);
		mqtt_tcptran_ep_match(ep);
		return;
	}

	p->gotrxhead = 0;
	p->gottxhead = 0;
	// TODO TX length for MQTT 5
	p->wantrxhead = 2;
	p->wanttxhead = nni_msg_header_len(connmsg) + nni_msg_len(connmsg);
	p->rxmsg      = NULL;

	if (nni_msg_header_len(connmsg) > 0) {
		iov[niov].iov_buf = nni_msg_header(connmsg);
		iov[niov].iov_len = nni_msg_header_len(connmsg);
		niov++;
	}
	if (nni_msg_len(connmsg) > 0) {
		iov[niov].iov_buf = nni_msg_body(connmsg);
		iov[niov].iov_len = nni_msg_len(connmsg);
		niov++;
	}
	nni_aio_set_iov(p->negoaio, niov, iov);
	nni_list_append(&ep->negopipes, p);

	nni_aio_set_timeout(p->negoaio, 10000); // 10 sec timeout to negotiate
	nng_stream_send(p->conn, p->negoaio);
}

static void
mqtt_tcptran_ep_fini(void *arg)
{
	mqtt_tcptran_ep *ep = arg;

	nni_mtx_lock(&ep->mtx);
	ep->fini = true;
	if (ep->refcnt != 0) {
		nni_mtx_unlock(&ep->mtx);
		return;
	}
	nni_mtx_unlock(&ep->mtx);
	nni_aio_stop(ep->timeaio);
	nni_aio_stop(ep->connaio);
	nng_stream_dialer_free(ep->dialer);
	nng_stream_listener_free(ep->listener);
	nni_aio_free(ep->timeaio);
	nni_aio_free(ep->connaio);

	nni_mtx_fini(&ep->mtx);
	NNI_FREE_STRUCT(ep);
}

static void
mqtt_tcptran_ep_close(void *arg)
{
	mqtt_tcptran_ep *  ep = arg;
	mqtt_tcptran_pipe *p;

	nni_mtx_lock(&ep->mtx);

	ep->closed = true;
	nni_aio_close(ep->timeaio);
	if (ep->dialer != NULL) {
		nng_stream_dialer_close(ep->dialer);
	}
	if (ep->listener != NULL) {
		nng_stream_listener_close(ep->listener);
	}
	NNI_LIST_FOREACH (&ep->negopipes, p) {
		mqtt_tcptran_pipe_close(p);
	}
	NNI_LIST_FOREACH (&ep->waitpipes, p) {
		mqtt_tcptran_pipe_close(p);
	}
	NNI_LIST_FOREACH (&ep->busypipes, p) {
		mqtt_tcptran_pipe_close(p);
	}
	if (ep->useraio != NULL) {
		nni_aio_finish_error(ep->useraio, NNG_ECLOSED);
		ep->useraio = NULL;
	}

	nni_mtx_unlock(&ep->mtx);
}

// This parses off the optional source address that this transport uses.
// The special handling of this URL format is quite honestly an historical
// mistake, which we would remove if we could.
static int
mqtt_tcptran_url_parse_source(
    nng_url *url, nng_sockaddr *sa, const nng_url *surl)
{
	int      af;
	char *   semi;
	char *   src;
	size_t   len;
	int      rv;
	nni_aio *aio;

	// We modify the URL.  This relies on the fact that the underlying
	// transport does not free this, so we can just use references.

	url->u_scheme   = surl->u_scheme;
	url->u_port     = surl->u_port;
	url->u_hostname = surl->u_hostname;

	if ((semi = strchr(url->u_hostname, ';')) == NULL) {
		memset(sa, 0, sizeof(*sa));
		return (0);
	}

	len             = (size_t)(semi - url->u_hostname);
	url->u_hostname = semi + 1;

	if (strcmp(surl->u_scheme, "tcp") == 0) {
		af = NNG_AF_UNSPEC;
	} else if (strcmp(surl->u_scheme, "tcp4") == 0) {
		af = NNG_AF_INET;
	} else if (strcmp(surl->u_scheme, "tcp6") == 0) {
		af = NNG_AF_INET6;
	} else {
		return (NNG_EADDRINVAL);
	}

	if ((src = nni_alloc(len + 1)) == NULL) {
		return (NNG_ENOMEM);
	}
	memcpy(src, surl->u_hostname, len);
	src[len] = '\0';

	if ((rv = nni_aio_alloc(&aio, NULL, NULL)) != 0) {
		nni_free(src, len + 1);
		return (rv);
	}

	nni_resolv_ip(src, "0", af, true, sa, aio);
	nni_aio_wait(aio);
	rv = nni_aio_result(aio);
	nni_aio_free(aio);
	nni_free(src, len + 1);
	return (rv);
}

static void
mqtt_tcptran_timer_cb(void *arg)
{
	mqtt_tcptran_ep *ep = arg;
	if (nni_aio_result(ep->timeaio) == 0) {
		nng_stream_listener_accept(ep->listener, ep->connaio);
	}
}

static void
mqtt_tcptran_accept_cb(void *arg)
{
	mqtt_tcptran_ep *  ep  = arg;
	nni_aio *          aio = ep->connaio;
	mqtt_tcptran_pipe *p;
	int                rv;
	nng_stream *       conn;

	nni_mtx_lock(&ep->mtx);

	if ((rv = nni_aio_result(aio)) != 0) {
		goto error;
	}

	conn = nni_aio_get_output(aio, 0);
	if ((rv = mqtt_tcptran_pipe_alloc(&p)) != 0) {
		nng_stream_free(conn);
		goto error;
	}

	if (ep->closed) {
		mqtt_tcptran_pipe_fini(p);
		nng_stream_free(conn);
		rv = NNG_ECLOSED;
		goto error;
	}
	mqtt_tcptran_pipe_start(p, conn, ep);
	nng_stream_listener_accept(ep->listener, ep->connaio);
	nni_mtx_unlock(&ep->mtx);
	return;

error:
	// When an error here occurs, let's send a notice up to the consumer.
	// That way it can be reported properly.
	if ((aio = ep->useraio) != NULL) {
		ep->useraio = NULL;
		nni_aio_finish_error(aio, rv);
	}
	switch (rv) {

	case NNG_ENOMEM:
	case NNG_ENOFILES:
		nng_sleep_aio(10, ep->timeaio);
		break;

	default:
		if (!ep->closed) {
			nng_stream_listener_accept(ep->listener, ep->connaio);
		}
		break;
	}
	nni_mtx_unlock(&ep->mtx);
}

static void
mqtt_tcptran_dial_cb(void *arg)
{
	mqtt_tcptran_ep *  ep  = arg;
	nni_aio *          aio = ep->connaio;
	mqtt_tcptran_pipe *p;
	int                rv;
	nng_stream *       conn;

	if ((rv = nni_aio_result(aio)) != 0) {
		goto error;
	}

	conn = nni_aio_get_output(aio, 0);
	if ((rv = mqtt_tcptran_pipe_alloc(&p)) != 0) {
		nng_stream_free(conn);
		goto error;
	}
	nni_mtx_lock(&ep->mtx);
	if (ep->closed) {
		mqtt_tcptran_pipe_fini(p);
		nng_stream_free(conn);
		rv = NNG_ECLOSED;
		nni_mtx_unlock(&ep->mtx);
		goto error;
	} else {
		mqtt_tcptran_pipe_start(p, conn, ep);
	}
	nni_mtx_unlock(&ep->mtx);
	return;

error:
	// Error connecting.  We need to pass this straight back
	// to the user.
	nni_mtx_lock(&ep->mtx);
	if ((aio = ep->useraio) != NULL) {
		ep->useraio = NULL;
		nni_aio_finish_error(aio, rv);
	}
	nni_mtx_unlock(&ep->mtx);
}

static int
mqtt_tcptran_ep_init(mqtt_tcptran_ep **epp, nng_url *url, nni_sock *sock)
{
	mqtt_tcptran_ep *ep;

	if ((ep = NNI_ALLOC_STRUCT(ep)) == NULL) {
		return (NNG_ENOMEM);
	}
	nni_mtx_init(&ep->mtx);
	NNI_LIST_INIT(&ep->busypipes, mqtt_tcptran_pipe, node);
	NNI_LIST_INIT(&ep->waitpipes, mqtt_tcptran_pipe, node);
	NNI_LIST_INIT(&ep->negopipes, mqtt_tcptran_pipe, node);

	ep->proto  = nni_sock_proto_id(sock);
	ep->url    = url;
	ep->usercb = NULL;

#ifdef NNG_ENABLE_STATS
	static const nni_stat_info rcv_max_info = {
		.si_name   = "rcv_max",
		.si_desc   = "maximum receive size",
		.si_type   = NNG_STAT_LEVEL,
		.si_unit   = NNG_UNIT_BYTES,
		.si_atomic = true,
	};
	nni_stat_init(&ep->st_rcv_max, &rcv_max_info);
#endif

	*epp = ep;
	return (0);
}

static int
mqtt_tcptran_dialer_init(void **dp, nng_url *url, nni_dialer *ndialer)
{
	mqtt_tcptran_ep *ep;
	int              rv;
	nng_sockaddr     srcsa;
	nni_sock *       sock = nni_dialer_sock(ndialer);
	nng_url          myurl;

	// Check for invalid URL components. only one dialer is allowed
	if ((strlen(url->u_path) != 0) && (strcmp(url->u_path, "/") != 0)) {
		return (NNG_EADDRINVAL);
	}
	if ((url->u_fragment != NULL) || (url->u_userinfo != NULL) ||
	    (url->u_query != NULL) || (strlen(url->u_hostname) == 0) ||
	    (strlen(url->u_port) == 0)) {
		return (NNG_EADDRINVAL);
	}

	if ((rv = mqtt_tcptran_url_parse_source(&myurl, &srcsa, url)) != 0) {
		return (rv);
	}

	if ((rv = mqtt_tcptran_ep_init(&ep, url, sock)) != 0) {
		return (rv);
	}
	ep->ndialer = ndialer;

	if ((rv != 0) ||
	    ((rv = nni_aio_alloc(&ep->connaio, mqtt_tcptran_dial_cb, ep)) !=
	        0) ||
	    ((rv = nng_stream_dialer_alloc_url(&ep->dialer, &myurl)) != 0)) {
		mqtt_tcptran_ep_fini(ep);
		return (rv);
	}
	if ((srcsa.s_family != NNG_AF_UNSPEC) &&
	    ((rv = nni_stream_dialer_set(ep->dialer, NNG_OPT_LOCADDR, &srcsa,
	          sizeof(srcsa), NNI_TYPE_SOCKADDR)) != 0)) {
		mqtt_tcptran_ep_fini(ep);
		return (rv);
	}
#ifdef NNG_ENABLE_STATS
#endif
	*dp = ep;
	return (0);
}

static int
mqtt_tcptran_listener_init(void **lp, nng_url *url, nni_listener *nlistener)
{
	mqtt_tcptran_ep *ep;
	int              rv;
	nni_sock *       sock = nni_listener_sock(nlistener);

	// Check for invalid URL components.
	if ((strlen(url->u_path) != 0) && (strcmp(url->u_path, "/") != 0)) {
		return (NNG_EADDRINVAL);
	}
	if ((url->u_fragment != NULL) || (url->u_userinfo != NULL) ||
	    (url->u_query != NULL)) {
		return (NNG_EADDRINVAL);
	}

	if ((rv = mqtt_tcptran_ep_init(&ep, url, sock)) != 0) {
		return (rv);
	}

	if (((rv = nni_aio_alloc(&ep->connaio, mqtt_tcptran_accept_cb, ep)) !=
	        0) ||
	    ((rv = nni_aio_alloc(&ep->timeaio, mqtt_tcptran_timer_cb, ep)) !=
	        0) ||
	    ((rv = nng_stream_listener_alloc_url(&ep->listener, url)) != 0)) {
		mqtt_tcptran_ep_fini(ep);
		return (rv);
	}
#ifdef NNG_ENABLE_STATS
	nni_listener_add_stat(nlistener, &ep->st_rcv_max);
#endif

	*lp = ep;
	return (0);
}

static void
mqtt_tcptran_ep_cancel(nni_aio *aio, void *arg, int rv)
{
	mqtt_tcptran_ep *ep = arg;
	nni_mtx_lock(&ep->mtx);
	if (ep->useraio == aio) {
		ep->useraio = NULL;
		nni_aio_finish_error(aio, rv);
	}
	nni_mtx_unlock(&ep->mtx);
}

static void
mqtt_tcptran_ep_connect(void *arg, nni_aio *aio)
{
	mqtt_tcptran_ep *ep = arg;
	int              rv;

	if (nni_aio_begin(aio) != 0) {
		return;
	}
	nni_mtx_lock(&ep->mtx);
	if (ep->closed) {
		nni_mtx_unlock(&ep->mtx);
		nni_aio_finish_error(aio, NNG_ECLOSED);
		return;
	}
	if (ep->useraio != NULL) {
		nni_mtx_unlock(&ep->mtx);
		nni_aio_finish_error(aio, NNG_EBUSY);
		return;
	}
	if ((rv = nni_aio_schedule(aio, mqtt_tcptran_ep_cancel, ep)) != 0) {
		nni_mtx_unlock(&ep->mtx);
		nni_aio_finish_error(aio, rv);
		return;
	}
	ep->useraio = aio;

	nng_stream_dialer_dial(ep->dialer, ep->connaio);
	nni_mtx_unlock(&ep->mtx);
}

static int
mqtt_tcptran_ep_get_url(void *arg, void *v, size_t *szp, nni_opt_type t)
{
	mqtt_tcptran_ep *ep = arg;
	char *           s;
	int              rv;
	int              port = 0;

	if (ep->listener != NULL) {
		(void) nng_stream_listener_get_int(
		    ep->listener, NNG_OPT_TCP_BOUND_PORT, &port);
	}

	if ((rv = nni_url_asprintf_port(&s, ep->url, port)) == 0) {
		rv = nni_copyout_str(s, v, szp, t);
		nni_strfree(s);
	}
	return (rv);
}

static int
mqtt_tcptran_ep_get_recvmaxsz(void *arg, void *v, size_t *szp, nni_opt_type t)
{
	mqtt_tcptran_ep *ep = arg;
	int              rv;

	nni_mtx_lock(&ep->mtx);
	rv = nni_copyout_size(ep->rcvmax, v, szp, t);
	nni_mtx_unlock(&ep->mtx);
	return (rv);
}

static int
mqtt_tcptran_ep_set_recvmaxsz(
    void *arg, const void *v, size_t sz, nni_opt_type t)
{
	mqtt_tcptran_ep *ep = arg;
	size_t           val;
	int              rv;
	if ((rv = nni_copyin_size(&val, v, sz, 0, NNI_MAXSZ, t)) == 0) {
		mqtt_tcptran_pipe *p;
		nni_mtx_lock(&ep->mtx);
		ep->rcvmax = val;
		NNI_LIST_FOREACH (&ep->waitpipes, p) {
			p->rcvmax = val;
		}
		NNI_LIST_FOREACH (&ep->negopipes, p) {
			p->rcvmax = val;
		}
		NNI_LIST_FOREACH (&ep->busypipes, p) {
			p->rcvmax = val;
		}
		nni_mtx_unlock(&ep->mtx);
#ifdef NNG_ENABLE_STATS
		nni_stat_set_value(&ep->st_rcv_max, val);
#endif
	}
	return (rv);
}

static int
mqtt_tcptran_ep_get_connmsg(void *arg, void *v, size_t *szp, nni_opt_type t)
{
	mqtt_tcptran_ep *ep = arg;
	int              rv;

	//	nni_mtx_lock(&ep->mtx);
	nni_copyout_ptr(ep->connmsg, v, szp, t);
	//	ep->connmsg = NULL;
	//	nni_mtx_unlock(&ep->mtx);
	rv = 0;

	return (rv);
}

static int
mqtt_tcptran_dialer_setcb(void *arg, void * cb)
{
	mqtt_tcptran_ep *ep = arg;
	int              rv;

	nni_mtx_lock(&ep->mtx);
	ep->usercb = cb;
	nni_mtx_unlock(&ep->mtx);

	rv = 0;
	return (rv);
}

static int
mqtt_tcptran_ep_set_connmsg(
    void *arg, const void *v, size_t sz, nni_opt_type t)
{
	mqtt_tcptran_ep *ep = arg;
	int              rv;

	nni_mtx_lock(&ep->mtx);
	nni_copyin_ptr(&ep->connmsg, v, sz, t);
	nni_mtx_unlock(&ep->mtx);
	rv = 0;

	return (rv);
}

static int
mqtt_tcptran_ep_bind(void *arg)
{
	mqtt_tcptran_ep *ep = arg;
	int              rv;

	nni_mtx_lock(&ep->mtx);
	rv = nng_stream_listener_listen(ep->listener);
	nni_mtx_unlock(&ep->mtx);

	return (rv);
}

static void
mqtt_tcptran_ep_accept(void *arg, nni_aio *aio)
{
	mqtt_tcptran_ep *ep = arg;
	int              rv;

	if (nni_aio_begin(aio) != 0) {
		return;
	}
	nni_mtx_lock(&ep->mtx);
	if (ep->closed) {
		nni_mtx_unlock(&ep->mtx);
		nni_aio_finish_error(aio, NNG_ECLOSED);
		return;
	}
	if (ep->useraio != NULL) {
		nni_mtx_unlock(&ep->mtx);
		nni_aio_finish_error(aio, NNG_EBUSY);
		return;
	}
	if ((rv = nni_aio_schedule(aio, mqtt_tcptran_ep_cancel, ep)) != 0) {
		nni_mtx_unlock(&ep->mtx);
		nni_aio_finish_error(aio, rv);
		return;
	}
	ep->useraio = aio;
	if (!ep->started) {
		ep->started = true;
		nng_stream_listener_accept(ep->listener, ep->connaio);
	} else {
		mqtt_tcptran_ep_match(ep);
	}
	nni_mtx_unlock(&ep->mtx);
}

static nni_sp_pipe_ops mqtt_tcptran_pipe_ops = {
	.p_init   = mqtt_tcptran_pipe_init,
	.p_fini   = mqtt_tcptran_pipe_fini,
	.p_stop   = mqtt_tcptran_pipe_stop,
	.p_send   = mqtt_tcptran_pipe_send,
	.p_recv   = mqtt_tcptran_pipe_recv,
	.p_close  = mqtt_tcptran_pipe_close,
	.p_peer   = mqtt_tcptran_pipe_peer,
	.p_getopt = mqtt_tcptran_pipe_getopt,
};

static const nni_option mqtt_tcptran_ep_opts[] = {
	{
	    .o_name = NNG_OPT_RECVMAXSZ,
	    .o_get  = mqtt_tcptran_ep_get_recvmaxsz,
	    .o_set  = mqtt_tcptran_ep_set_recvmaxsz,
	},
	{
	    .o_name = NNG_OPT_URL,
	    .o_get  = mqtt_tcptran_ep_get_url,
	},
	{
	    .o_name = NNG_OPT_MQTT_CONNMSG,
	    .o_get  = mqtt_tcptran_ep_get_connmsg,
	    .o_set  = mqtt_tcptran_ep_set_connmsg,
	},
	// terminate list
	{
	    .o_name = NULL,
	},
};

static int
mqtt_tcptran_dialer_getopt(
    void *arg, const char *name, void *buf, size_t *szp, nni_type t)
{
	mqtt_tcptran_ep *ep = arg;
	int              rv;

	rv = nni_stream_dialer_get(ep->dialer, name, buf, szp, t);
	if (rv == NNG_ENOTSUP) {
		rv = nni_getopt(mqtt_tcptran_ep_opts, name, ep, buf, szp, t);
	}
	return (rv);
}

static int
mqtt_tcptran_dialer_setopt(
    void *arg, const char *name, const void *buf, size_t sz, nni_type t)
{
	mqtt_tcptran_ep *ep = arg;
	int              rv;

	// TODO get mqtt dialer's option
	rv = nni_stream_dialer_set(ep->dialer, name, buf, sz, t);
	if (rv == NNG_ENOTSUP) {
		rv = nni_setopt(mqtt_tcptran_ep_opts, name, ep, buf, sz, t);
	}
	return (rv);
}

static int
mqtt_tcptran_listener_getopt(
    void *arg, const char *name, void *buf, size_t *szp, nni_type t)
{
	mqtt_tcptran_ep *ep = arg;
	int              rv;

	rv = nni_stream_listener_get(ep->listener, name, buf, szp, t);
	if (rv == NNG_ENOTSUP) {
		rv = nni_getopt(mqtt_tcptran_ep_opts, name, ep, buf, szp, t);
	}
	return (rv);
}

static int
mqtt_tcptran_listener_setopt(
    void *arg, const char *name, const void *buf, size_t sz, nni_type t)
{
	mqtt_tcptran_ep *ep = arg;
	int              rv;

	rv = nni_stream_listener_set(ep->listener, name, buf, sz, t);
	if (rv == NNG_ENOTSUP) {
		rv = nni_setopt(mqtt_tcptran_ep_opts, name, ep, buf, sz, t);
	}
	return (rv);
}

static nni_sp_dialer_ops mqtt_tcptran_dialer_ops = {
	.d_init      = mqtt_tcptran_dialer_init,
	.d_fini      = mqtt_tcptran_ep_fini,
	.d_connect   = mqtt_tcptran_ep_connect,
	.d_close     = mqtt_tcptran_ep_close,
	.d_getopt    = mqtt_tcptran_dialer_getopt,
	.d_setopt    = mqtt_tcptran_dialer_setopt,
	.d_connsetcb = mqtt_tcptran_dialer_setcb,
};

static nni_sp_listener_ops mqtt_tcptran_listener_ops = {
	.l_init   = mqtt_tcptran_listener_init,
	.l_fini   = mqtt_tcptran_ep_fini,
	.l_bind   = mqtt_tcptran_ep_bind,
	.l_accept = mqtt_tcptran_ep_accept,
	.l_close  = mqtt_tcptran_ep_close,
	.l_getopt = mqtt_tcptran_listener_getopt,
	.l_setopt = mqtt_tcptran_listener_setopt,
};

static nni_sp_tran mqtt_tcp_tran = {
	.tran_scheme   = "mqtt-tcp",
	.tran_dialer   = &mqtt_tcptran_dialer_ops,
	.tran_listener = &mqtt_tcptran_listener_ops,
	.tran_pipe     = &mqtt_tcptran_pipe_ops,
	.tran_init     = mqtt_tcptran_init,
	.tran_fini     = mqtt_tcptran_fini,
};

static nni_sp_tran mqtt_tcp4_tran = {
	.tran_scheme   = "mqtt-tcp4",
	.tran_dialer   = &mqtt_tcptran_dialer_ops,
	.tran_listener = &mqtt_tcptran_listener_ops,
	.tran_pipe     = &mqtt_tcptran_pipe_ops,
	.tran_init     = mqtt_tcptran_init,
	.tran_fini     = mqtt_tcptran_fini,
};

static nni_sp_tran mqtt_tcp6_tran = {
	.tran_scheme   = "mqtt-tcp6",
	.tran_dialer   = &mqtt_tcptran_dialer_ops,
	.tran_listener = &mqtt_tcptran_listener_ops,
	.tran_pipe     = &mqtt_tcptran_pipe_ops,
	.tran_init     = mqtt_tcptran_init,
	.tran_fini     = mqtt_tcptran_fini,
};

#ifndef NNG_ELIDE_DEPRECATED
int
nng_mqtt_tcp_register(void)
{
	return (nni_init());
}
#endif

void
nni_mqtt_tcp_register(void)
{
	nni_sp_tran_register(&mqtt_tcp_tran);
	nni_sp_tran_register(&mqtt_tcp4_tran);
	nni_sp_tran_register(&mqtt_tcp6_tran);
}<|MERGE_RESOLUTION|>--- conflicted
+++ resolved
@@ -15,11 +15,8 @@
 
 #include "core/nng_impl.h"
 #include "mqtt/mqtt.h"
-<<<<<<< HEAD
 #include "nng/protocol/mqtt/mqtt_parser.h"
-=======
 #include "nng/mqtt/mqtt_client.h"
->>>>>>> c287b158
 
 // TCP transport.   Platform specific TCP operations must be
 // supplied as well.
@@ -89,7 +86,6 @@
 #endif
 };
 
-<<<<<<< HEAD
 static void mqtt_tcptran_pipe_send_start(mqtt_tcptran_pipe *);
 static void mqtt_tcptran_pipe_recv_start(mqtt_tcptran_pipe *);
 static void mqtt_tcptran_pipe_send_cb(void *);
@@ -97,16 +93,6 @@
 static void mqtt_tcptran_pipe_nego_cb(void *);
 static void mqtt_tcptran_ep_fini(void *);
 static void mqtt_tcptran_pipe_fini(void *);
-=======
-static void     mqtt_tcptran_pipe_send_start(mqtt_tcptran_pipe *);
-static void     mqtt_tcptran_pipe_recv_start(mqtt_tcptran_pipe *);
-static void     mqtt_tcptran_pipe_send_cb(void *);
-static void     mqtt_tcptran_pipe_recv_cb(void *);
-static void     mqtt_tcptran_pipe_nego_cb(void *);
-static void     mqtt_tcptran_ep_fini(void *);
-static void     mqtt_tcptran_pipe_fini(void *);
-static uint16_t nni_msg_get_pub_pid(nni_msg *m);
->>>>>>> c287b158
 
 static nni_reap_list tcptran_ep_reap_list = {
 	.rl_offset = offsetof(mqtt_tcptran_ep, reap),
@@ -128,21 +114,6 @@
 {
 }
 
-<<<<<<< HEAD
-=======
-static uint16_t
-nni_msg_get_pub_pid(nni_msg *m)
-{
-	uint16_t pid;
-	uint8_t *pos, len;
-
-	pos = nni_msg_body(m);
-	NNI_GET16(pos, len);
-	NNI_GET16(pos + len + 2, pid);
-	return pid;
-}
-
->>>>>>> c287b158
 static void
 mqtt_tcptran_pipe_close(void *arg)
 {
