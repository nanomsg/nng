--- conflicted
+++ resolved
@@ -64,11 +64,10 @@
 // original message in that case (same semantics as realloc).
 extern nni_msg *nni_msg_pull_up(nni_msg *);
 
-<<<<<<< HEAD
 // NANOMQ MQTT
 extern nni_time      nni_msg_get_timestamp(nni_msg *m);
 extern void          nni_msg_set_timestamp(nni_msg *m, nni_time time);
-extern int           nni_msg_cmd_type(nni_msg *m);
+extern uint8_t       nni_msg_cmd_type(nni_msg *m);
 extern uint8_t *     nni_msg_header_ptr(const nni_msg *m);
 extern uint8_t *     nni_msg_payload_ptr(const nni_msg *m);
 extern uint8_t       nni_msg_get_pub_qos(nni_msg *m);
@@ -137,7 +136,6 @@
 	struct mqtt_binary   corr_data;
 	struct mqtt_str_pair payload_user_property;
 };
-=======
 // Message protocol private data.  This is specific for protocol use,
 // and not exposed to library users.
 
@@ -168,6 +166,5 @@
 extern void *nni_msg_get_proto_data(nng_msg *);
 
 extern uint8_t nni_msg_get_pub_qos(nng_msg *m);
->>>>>>> 3186d06d
 
 #endif // CORE_SOCKET_H