--- conflicted
+++ resolved
@@ -247,11 +247,6 @@
 nng_check_sym (strlcpy string.h NNG_HAVE_STRLCPY)
 nng_check_sym (strnlen string.h NNG_HAVE_STRNLEN)
 
-<<<<<<< HEAD
-# Connects Source directory to top level CMake.
-add_subdirectory (src)
-
-=======
 # Search for ZeroTier
 # We use the libzerotiercore.a library, which is unfortunately a C++ object
 # even though it exposes only public C symbols.  It would be extremely
@@ -295,10 +290,8 @@
 endif()
 
 
->>>>>>> 82d17f63
 #  Build the tools
 
-# TODO: TBD: tools directory should be committed to src/tools/, most likely.
 if (NNG_ENABLE_NNGCAT)
     add_executable (nanocat tools/nngcat.c tools/options.c)
     target_link_libraries (nanocat ${PROJECT_NAME})
